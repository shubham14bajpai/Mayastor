--- conflicted
+++ resolved
@@ -19,21 +19,13 @@
         nexus::{
             nexus_bdev::{Nexus, NEXUS_PRODUCT_ID},
             nexus_channel::DREvent,
-<<<<<<< HEAD
-            nexus_child::ChildState::Faulted,
-=======
->>>>>>> a798cf67
             nexus_fn_table::NexusFnTable,
         },
         nexus_lookup,
         ChildState,
         Reason,
     },
-<<<<<<< HEAD
-    core::{Bdev, Reactors},
-=======
     core::{Bdev, Cores, Mthread, Reactors},
->>>>>>> a798cf67
     nexus_uri::bdev_destroy,
 };
 
@@ -193,33 +185,6 @@
             let child = child_io.bdev_as_ref();
             let n = self.nexus_as_ref();
 
-<<<<<<< HEAD
-            n.children
-                .iter()
-                .filter(|b| {
-                    if let Some(b) = b.bdev.as_ref() {
-                        b.name() == child.name()
-                    } else {
-                        false
-                    }
-                })
-                .filter(|b| b.state() == ChildState::Open)
-                .for_each(|child| {
-                    if child.set_state(Faulted(Reason::IoError))
-                        != Faulted(Reason::IoError)
-                    {
-                        let name = n.name.clone();
-                        let uri = child.name.clone();
-                        let fut = async move {
-                            if let Some(nexus) = nexus_lookup(&name) {
-                                nexus.reconfigure(DREvent::ChildFault).await;
-                                bdev_destroy(&uri).await.unwrap();
-                            }
-                        };
-                        Reactors::current().send_future(fut);
-                    }
-                });
-=======
             if let Some(child) = n.child_lookup(&child.name()) {
                 let current_state = child.state.compare_and_swap(
                     ChildState::Open,
@@ -247,10 +212,9 @@
                     Reactors::master().send_future(fut);
                 }
             } else {
-                debug!("core {} thread {:?}, not faulting child {} as its already being removed", 
+                debug!("core {} thread {:?}, not faulting child {} as its already being removed",
                        Cores::current(), Mthread::current(), child);
             }
->>>>>>> a798cf67
         }
 
         let pio_ctx = self.ctx_as_mut_ref();
